--- conflicted
+++ resolved
@@ -32,27 +32,12 @@
 
 popd
 
-<<<<<<< HEAD
 # Copy React app build to www/
 echo "Copying React app build to www/"
 cp -a "$BASE_DIR/app/build/." "$WWW_DIR"
-=======
-apply_substitutions() {
-    local srcfile="$1"
-    local dstfile="$2"
-    sed "s/%__RELEASE_UUID__%/$RELEASE_UUID/g" "$srcfile" > "$dstfile"
-}
 
-# Copy static files, replacing $RELEASE_UUID with the id
-pushd "$BASE_DIR/static"
-apply_substitutions htaccess_toplevel   "$WWW_DIR"/.htaccess
-apply_substitutions index.html  "$WWW_DIR"/index.html
-apply_substitutions htaccess_release "$RELEASE_DIR"/.htaccess
-apply_substitutions launcher.js "$RELEASE_DIR"/launcher.js
-apply_substitutions worker.js "$RELEASE_DIR"/worker.js
-apply_substitutions htaccess_packs "$PACKS_DIR"/.htaccess
-popd
->>>>>>> fb9652a5
+echo "Copying worker.js to www/"
+cp -p "$BASE_DIR/static/worker.js" "$RELEASE_DIR/worker.js"
 
 # Copy base file system pack
 cp -p "$BUILD_DIR/fsroot.tar.zst" "$PACKS_DIR/base.pack"
